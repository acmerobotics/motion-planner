package com.acmerobotics.roadrunner.trajectory

import com.acmerobotics.roadrunner.geometry.Pose2d
import com.acmerobotics.roadrunner.geometry.Vector2d
import com.acmerobotics.roadrunner.path.LineSegment
import com.acmerobotics.roadrunner.path.Path
import com.acmerobotics.roadrunner.path.QuinticSpline
import com.acmerobotics.roadrunner.path.heading.ConstantInterpolator
import com.acmerobotics.roadrunner.path.heading.HeadingInterpolator
import com.acmerobotics.roadrunner.path.heading.TangentInterpolator
import com.acmerobotics.roadrunner.trajectory.constraints.DriveConstraints
import com.acmerobotics.roadrunner.trajectory.constraints.TrajectoryConstraints
import com.acmerobotics.roadrunner.util.Angle
import kotlin.math.PI
import kotlin.math.cos
import kotlin.math.sin

/**
 * Easy-to-use builder for creating [Trajectory] instances.
 *
 * @param startPose start pose
 * @param globalConstraints global drive constraints (overridable for specific segments)
 * @param resolution resolution used for path-based segments (see [PathTrajectorySegment])
 */
<<<<<<< HEAD
class TrajectoryBuilder @JvmOverloads constructor(
    startPose: Pose2d,
    private val globalConstraints: DriveConstraints,
    private val resolution: Double = 0.25
=======
open class TrajectoryBuilder @JvmOverloads constructor(
        startPose: Pose2d,
        private val globalConstraints: DriveConstraints,
        private val resolution: Int = 250
>>>>>>> e9f295cc
) {
    private var currentPose: Pose2d = startPose
    private val trajectorySegments = mutableListOf<TrajectorySegment>()
    private var paths = mutableListOf<Path>()
    private var constraintsList = mutableListOf<TrajectoryConstraints>()
    private var composite = false
    private var reversed = false

    /**
     * Reverse the direction of robot travel.
     */
    fun reverse(): TrajectoryBuilder {
        reversed = !reversed
        return this
    }

    /**
     * Sets the robot travel direction.
     */
    fun setReversed(reversed: Boolean): TrajectoryBuilder {
        this.reversed = reversed
        return this
    }

    /**
     * Adds a point turn.
     *
     * @param angle angle to turn by (relative to the current heading)
     * @param constraintsOverride turn-specific drive constraints
     */
    @JvmOverloads
    fun turn(angle: Double, constraintsOverride: DriveConstraints? = null): TrajectoryBuilder {
        if (composite) {
            closeComposite()
        }

        val constraints = constraintsOverride ?: globalConstraints
        val pointTurn = PointTurn(currentPose, angle, constraints)
        trajectorySegments.add(pointTurn)
        currentPose = Pose2d(currentPose.pos(), Angle.norm(currentPose.heading + angle))

        return this
    }

    /**
     * Adds a point turn.
     *
     * @param heading heading to turn to
     * @param constraintsOverride turn-specific drive constraints
     */
    @JvmOverloads
    fun turnTo(heading: Double, constraintsOverride: DriveConstraints? = null): TrajectoryBuilder {
        val ccwTurnAngle = Angle.norm(heading - currentPose.heading)
        val turnAngle = if (ccwTurnAngle <= PI) {
            ccwTurnAngle
        } else {
            Angle.norm(currentPose.heading - heading)
        }

        return turn(turnAngle, constraintsOverride)
    }

    /**
     * Turns to face a position.
     *
     * @param pos position to face
     */
    fun face(pos: Vector2d) = turnTo((pos - currentPose.vector).angle())

    /**
     * Adds a line path segment.
     *
     * @param pos end position
     * @param interpolator heading interpolator
     * @param constraintsOverride line-specific drive constraints
     */
    @JvmOverloads
    fun lineTo(
        pos: Vector2d,
        interpolator: HeadingInterpolator = TangentInterpolator(),
        constraintsOverride: TrajectoryConstraints? = null
    ): TrajectoryBuilder {
        val postBeginComposite = if (!interpolator.respectsDerivativeContinuity() && composite) {
            closeComposite()
            true
        } else {
            false
        }

        val constraints = constraintsOverride ?: globalConstraints
        val line = if (reversed) {
            Path(LineSegment(pos, currentPose.pos()), interpolator, true)
        } else {
            Path(LineSegment(currentPose.pos(), pos), interpolator, false)
        }
        if (composite) {
            paths.add(line)
            constraintsList.add(constraints)
        } else {
            trajectorySegments.add(PathTrajectorySegment(listOf(line), listOf(constraints), resolution))
        }
        currentPose = Pose2d(pos, currentPose.heading)

        if (postBeginComposite) {
            beginComposite()
        }

        return this
    }

    /**
     * Adds a strafe path segment.
     *
     * @param pos end position
     */
    fun strafeTo(pos: Vector2d) = lineTo(pos, ConstantInterpolator(currentPose.heading))

    /**
     * Adds a line straight forward.
     *
     * @param distance distance to travel forward
     */
    fun forward(distance: Double): TrajectoryBuilder {
        return lineTo(currentPose.pos() + Vector2d(
            distance * cos(currentPose.heading),
            distance * sin(currentPose.heading)
        )
        )
    }

    /**
     * Adds a line straight backward.
     *
     * @param distance distance to travel backward
     */
    fun back(distance: Double): TrajectoryBuilder {
        reverse()
        forward(-distance)
        reverse()
        return this
    }

    /**
     * Adds a segment that strafes left in the robot reference frame.
     *
     * @param distance distance to strafe left
     */
    fun strafeLeft(distance: Double): TrajectoryBuilder {
        return strafeTo(currentPose.pos() + Vector2d(
            distance * cos(currentPose.heading + PI / 2),
            distance * sin(currentPose.heading + PI / 2)
        )
        )
    }

    /**
     * Adds a segment that strafes right in the robot reference frame.
     *
     * @param distance distance to strafe right
     */
    fun strafeRight(distance: Double): TrajectoryBuilder {
        return strafeLeft(-distance)
    }

    /**
     * Adds a spline segment.
     *
     * @param pose end pose
     * @param interpolator heading interpolator
     * @param constraintsOverride spline-specific constraints
     */
    @JvmOverloads
    fun splineTo(
        pose: Pose2d,
        interpolator: HeadingInterpolator = TangentInterpolator(),
        constraintsOverride: TrajectoryConstraints? = null
    ): TrajectoryBuilder {
        val postBeginComposite = if (!interpolator.respectsDerivativeContinuity() && composite) {
            closeComposite()
            true
        } else {
            false
        }

        val constraints = constraintsOverride ?: this.globalConstraints
        val derivMag = (currentPose.pos() distanceTo pose.pos())
        val startWaypoint = QuinticSpline.Waypoint(currentPose.x, currentPose.y,
            derivMag * cos(currentPose.heading), derivMag * sin(currentPose.heading))
        val endWaypoint = QuinticSpline.Waypoint(pose.x, pose.y,
            derivMag * cos(pose.heading), derivMag * sin(pose.heading))

        val spline = if (reversed) {
            Path(QuinticSpline(endWaypoint, startWaypoint), interpolator, true)
        } else {
            Path(QuinticSpline(startWaypoint, endWaypoint), interpolator, false)
        }
        if (composite) {
            paths.add(spline)
            constraintsList.add(constraints)
        } else {
            trajectorySegments.add(PathTrajectorySegment(listOf(spline), listOf(constraints), resolution))
        }
        currentPose = pose

        if (postBeginComposite) {
            beginComposite()
        }

        return this
    }

    /**
     * Adds a wait segment.
     *
     * @param duration wait duration
     */
    fun waitFor(duration: Double): TrajectoryBuilder {
        trajectorySegments.add(WaitSegment(currentPose, duration))
        return this
    }

    /**
     * Begins a composite path trajectory segment backed by a single continuous profile.
     */
    fun beginComposite(): TrajectoryBuilder {
        composite = true
        return this
    }

    /**
     * Closes a composite path trajectory segment (see [beginComposite]).
     */
    fun closeComposite(): TrajectoryBuilder {
        composite = false
        if (paths.isNotEmpty() && constraintsList.isNotEmpty()) {
            trajectorySegments.add(PathTrajectorySegment(paths, constraintsList, resolution))
            paths = mutableListOf()
            constraintsList = mutableListOf()
        }
        return this
    }

    /**
     * Constructs the [Trajectory] instance.
     */
    fun build(): Trajectory {
        if (composite) {
            closeComposite()
        }
        return Trajectory(trajectorySegments)
    }
}<|MERGE_RESOLUTION|>--- conflicted
+++ resolved
@@ -22,17 +22,10 @@
  * @param globalConstraints global drive constraints (overridable for specific segments)
  * @param resolution resolution used for path-based segments (see [PathTrajectorySegment])
  */
-<<<<<<< HEAD
 class TrajectoryBuilder @JvmOverloads constructor(
     startPose: Pose2d,
     private val globalConstraints: DriveConstraints,
     private val resolution: Double = 0.25
-=======
-open class TrajectoryBuilder @JvmOverloads constructor(
-        startPose: Pose2d,
-        private val globalConstraints: DriveConstraints,
-        private val resolution: Int = 250
->>>>>>> e9f295cc
 ) {
     private var currentPose: Pose2d = startPose
     private val trajectorySegments = mutableListOf<TrajectorySegment>()
@@ -100,7 +93,7 @@
      *
      * @param pos position to face
      */
-    fun face(pos: Vector2d) = turnTo((pos - currentPose.vector).angle())
+    fun face(pos: Vector2d) = turnTo((pos - currentPose.pos()).angle())
 
     /**
      * Adds a line path segment.
@@ -159,8 +152,7 @@
         return lineTo(currentPose.pos() + Vector2d(
             distance * cos(currentPose.heading),
             distance * sin(currentPose.heading)
-        )
-        )
+        ))
     }
 
     /**
@@ -184,8 +176,7 @@
         return strafeTo(currentPose.pos() + Vector2d(
             distance * cos(currentPose.heading + PI / 2),
             distance * sin(currentPose.heading + PI / 2)
-        )
-        )
+        ))
     }
 
     /**
